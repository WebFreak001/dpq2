--- conflicted
+++ resolved
@@ -1,11 +1,7 @@
 DFILES = libpq.di connection.d query.d answer.d slist.d casn.d unittests_main.d
 ONAME = libdpq2
 DC = dmd
-<<<<<<< HEAD
 COMMON = $(DC) $(DFILES) -w -d -property -of$(ONAME)
-=======
-COMMON = $(DC) $(DFILES) -w -of$(ONAME)
->>>>>>> b5244744
 
 DEBUG = $(COMMON) -g -debug -lib
 RELEASE = $(COMMON) -release -O -lib
