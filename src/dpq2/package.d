--- conflicted
+++ resolved
@@ -26,11 +26,6 @@
 
 public
 {
-<<<<<<< HEAD
-=======
-    import derelict.pq.pq;
-
->>>>>>> 73837bc4
     import dpq2.connection;
     import dpq2.query;
     import dpq2.result;
