--- conflicted
+++ resolved
@@ -120,10 +120,7 @@
     }
 
     /**
-<<<<<<< HEAD
-=======
      * Returns the command status tag from the SQL command that generated the PGresult
->>>>>>> c635fbdd
      * Commonly this is just the name of the command, but it might include
      * additional data such as the number of rows processed. The caller should
      * not free the result directly. It will be freed when the associated
